[workspace]
members = [
  "relay-server",
  "frost-test",
  "frost-signer",
  "frost-coordinator",
  "sbtc-cli",
  "stacks-coordinator",
  "stacks-signer",
  "stacks-signer-api",
  "stacks-doctor",
  "test-utils",
  "test-vectors",
  "yarpc"]

[workspace.dependencies]
anyhow = "1.0"
array-bytes = "6.1.0"
bdk = "0.28.0"
bs58 = "0.5"
bitcoin = { version = "0.29.2", features = ["rand", "bitcoinconsensus"] }
<<<<<<< HEAD
blockstack-core = { git = "https://github.com/stacks-network/stacks-blockchain/", rev = "edb4b7284a6d6c4326cf1d7204edb5756330aa46" }
=======
stackslib = { git = "https://github.com/stacks-network/stacks-blockchain/", branch = "next" }
>>>>>>> 1731a0e2
clap = { version = "4.1.1", features = ["derive", "env"] }
hex = "0.4.3"
p256k1 = "5.4.1"
wsts = "2.0"
rusqlite = "0.24.2"
serde = { version = "1.0", features = ["derive"] }
serde_json = { version = "1.0", features = ["preserve_order"] }
tracing = "0.1.37"
tracing-subscriber = { version = "0.3.16", features = ["env-filter"] }
thiserror = "1.0"
toml = "0.7.2"
rand_core = "0.6"
hashbrown = { version = "0.14", features = ["serde"] }
bincode = "1.3.3"
itertools = "^0.11.0"
sha2 = "0.10"
url = "2.3.1"
rand = "0.8.5"
backoff = "0.4"
mockall = "0.11.3"
markdown-toc = "0.2.0"
reqwest = { version = "0.11.14", default-features = false }
aes-gcm = "0.10"
sha256 = "=1.4.0"
secp256k1 = { version = "0.27.0", features = ["global-context", "recovery", "serde", "bitcoin-hashes"] }
regex = "~1.8.4"
tokio = "1.32.0"
async-trait = "0.1.73"<|MERGE_RESOLUTION|>--- conflicted
+++ resolved
@@ -19,11 +19,7 @@
 bdk = "0.28.0"
 bs58 = "0.5"
 bitcoin = { version = "0.29.2", features = ["rand", "bitcoinconsensus"] }
-<<<<<<< HEAD
-blockstack-core = { git = "https://github.com/stacks-network/stacks-blockchain/", rev = "edb4b7284a6d6c4326cf1d7204edb5756330aa46" }
-=======
 stackslib = { git = "https://github.com/stacks-network/stacks-blockchain/", branch = "next" }
->>>>>>> 1731a0e2
 clap = { version = "4.1.1", features = ["derive", "env"] }
 hex = "0.4.3"
 p256k1 = "5.4.1"
